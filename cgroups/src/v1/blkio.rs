use std::path::Path;

use crate::{
    common::{self, ControllerOpt},
    stats::{self, BlkioDeviceStat, BlkioStats, StatsProvider},
    v1::Controller,
};

use anyhow::{Context, Result};
<<<<<<< HEAD
use async_trait::async_trait;
use oci_spec::{LinuxBlockIo, LinuxResources};
=======
use oci_spec::runtime::LinuxBlockIo;
>>>>>>> 884428a0

// Throttling/upper limit policy
// ---------------------------------------
// Upper limit on the number of read operations a device can perform specified in bytes
// Format: Major:Minor Bytes
const BLKIO_THROTTLE_READ_BPS: &str = "blkio.throttle.read_bps_device";
// Upper limit on the number of write operations a device can perform specified in bytes
// Format: Major:Minor Bytes
const BLKIO_THROTTLE_WRITE_BPS: &str = "blkio.throttle.write_bps_device";
// Upper limit on the number of read operations a device can perform specified in operations per second
// Format: Major:Minor Ops
const BLKIO_THROTTLE_READ_IOPS: &str = "blkio.throttle.read_iops_device";
// Upper limit on the number of write operations a device can perform specified in operations per second
// Format: Major:Minor Ops
const BLKIO_THROTTLE_WRITE_IOPS: &str = "blkio.throttle.write_iops_device";
// Number of I/O operations performed on a device by the cgroup
// Format: Major:Minor Type Ops
const BLKIO_THROTTLE_IO_SERVICED: &str = "blkio.throttle.io_serviced";
// Number of bytes transfered to/from a device by the cgroup
// Format: Major:Minor Type Bytes
const BLKIO_THROTTLE_IO_SERVICE_BYTES: &str = "blkio.throttle.io_service_bytes";

// Proportional weight division policy
// ---------------------------------------
// Specifies the relative proportion of block I/O access available to the cgroup
// Format: weight (weight can range from 100 to 1000)
const BLKIO_WEIGHT: &str = "blkio.weight";
// Specifies the relative proportion of block I/O access for specific devices available
// to the cgroup. This overrides the the blkio.weight value for the specified device
// Format: Major:Minor weight (weight can range from 100 to 1000)
#[allow(dead_code)]
const BLKIO_WEIGHT_DEVICE: &str = "blkio.weight_device";

// Common parameters which may be used for either policy but seem to be used only for
// proportional weight division policy in practice
// ---------------------------------------
// Time in milliseconds that the cgroup had access to a device
// Format: Major:Minor Time(ms)
const BLKIO_TIME: &str = "blkio.time_recursive";
// Number of sectors transferred to/from a device by the cgroup
// Format: Major:Minor Sectors
const BLKIO_SECTORS: &str = "blkio.sectors_recursive";
// Number of bytes transfered to/from a device by the cgroup
/// Format: Major:Minor Type Bytes
const BLKIO_IO_SERVICE_BYTES: &str = "blkio.io_service_bytes_recursive";
// Number of I/O operations performed on a device by the cgroup
// Format: Major:Minor Type Ops
const BLKIO_IO_SERVICED: &str = "blkio.io_serviced_recursive";
// Total time between request dispatch and request completion
//// Format: Major:Minor Type Time(ns)
const BLKIO_IO_SERVICE_TIME: &str = "blkio.io_service_time_recursive";
// Total time spend waiting in the scheduler queues for service
// Format: Major:Minor Type Time(ns)
const BLKIO_WAIT_TIME: &str = "blkio.io_wait_time_recursive";
// Number of requests queued for I/O operations
// Format: Requests Type
const BLKIO_QUEUED: &str = "blkio.io_queued_recursive";
// Number of requests merged into requests for I/O operations
// Format: Requests Type
const BLKIO_MERGED: &str = "blkio.io_merged_recursive";

pub struct Blkio {}

#[async_trait(?Send)]
impl Controller for Blkio {
    type Resource = LinuxBlockIo;

<<<<<<< HEAD
    async fn apply(linux_resources: &LinuxResources, cgroup_root: &Path) -> Result<()> {
        log::debug!("Apply blkio cgroup config");

        if let Some(blkio) = Self::needs_to_handle(linux_resources) {
            Self::apply(cgroup_root, blkio).await?;
=======
    fn apply(controller_opt: &ControllerOpt, cgroup_root: &Path) -> Result<()> {
        log::debug!("Apply blkio cgroup config");

        if let Some(blkio) = Self::needs_to_handle(controller_opt) {
            Self::apply(cgroup_root, blkio)?;
>>>>>>> 884428a0
        }

        Ok(())
    }

    fn needs_to_handle<'a>(controller_opt: &'a ControllerOpt) -> Option<&'a Self::Resource> {
        controller_opt.resources.block_io().as_ref()
    }
}

impl StatsProvider for Blkio {
    type Stats = BlkioStats;

    fn stats(cgroup_path: &Path) -> Result<Self::Stats> {
        if cgroup_path.join(BLKIO_WEIGHT).exists() {
            return Self::get_weight_division_policy_stats(cgroup_path);
        }

        Self::get_throttling_policy_stats(cgroup_path)
    }
}

impl Blkio {
<<<<<<< HEAD
    async fn apply(root_path: &Path, blkio: &LinuxBlockIo) -> Result<()> {
        if let Some(throttle_read_bps_device) = blkio.throttle_read_bps_device.as_ref() {
=======
    fn apply(root_path: &Path, blkio: &LinuxBlockIo) -> Result<()> {
        if let Some(throttle_read_bps_device) = blkio.throttle_read_bps_device().as_ref() {
>>>>>>> 884428a0
            for trbd in throttle_read_bps_device {
                common::async_write_cgroup_file_str(
                    &root_path.join(BLKIO_THROTTLE_READ_BPS),
<<<<<<< HEAD
                    &format!("{}:{} {}", trbd.major, trbd.minor, trbd.rate),
                )
                .await?;
=======
                    &format!("{}:{} {}", trbd.major(), trbd.minor(), trbd.rate()),
                )?;
>>>>>>> 884428a0
            }
        }

        if let Some(throttle_write_bps_device) = blkio.throttle_write_bps_device().as_ref() {
            for twbd in throttle_write_bps_device {
                common::async_write_cgroup_file_str(
                    &root_path.join(BLKIO_THROTTLE_WRITE_BPS),
<<<<<<< HEAD
                    &format!("{}:{} {}", twbd.major, twbd.minor, twbd.rate),
                )
                .await?;
=======
                    &format!("{}:{} {}", twbd.major(), twbd.minor(), twbd.rate()),
                )?;
>>>>>>> 884428a0
            }
        }

        if let Some(throttle_read_iops_device) = blkio.throttle_read_iops_device().as_ref() {
            for trid in throttle_read_iops_device {
                common::async_write_cgroup_file_str(
                    &root_path.join(BLKIO_THROTTLE_READ_IOPS),
<<<<<<< HEAD
                    &format!("{}:{} {}", trid.major, trid.minor, trid.rate),
                )
                .await?;
=======
                    &format!("{}:{} {}", trid.major(), trid.minor(), trid.rate()),
                )?;
>>>>>>> 884428a0
            }
        }

        if let Some(throttle_write_iops_device) = blkio.throttle_write_iops_device().as_ref() {
            for twid in throttle_write_iops_device {
                common::async_write_cgroup_file_str(
                    &root_path.join(BLKIO_THROTTLE_WRITE_IOPS),
<<<<<<< HEAD
                    &format!("{}:{} {}", twid.major, twid.minor, twid.rate),
                )
                .await?;
=======
                    &format!("{}:{} {}", twid.major(), twid.minor(), twid.rate()),
                )?;
>>>>>>> 884428a0
            }
        }

        Ok(())
    }

    fn get_throttling_policy_stats(cgroup_path: &Path) -> Result<BlkioStats> {
        let stats = BlkioStats {
            service_bytes: Self::parse_blkio_file(
                &cgroup_path.join(BLKIO_THROTTLE_IO_SERVICE_BYTES),
            )?,
            serviced: Self::parse_blkio_file(&cgroup_path.join(BLKIO_THROTTLE_IO_SERVICED))?,
            ..Default::default()
        };

        Ok(stats)
    }

    fn get_weight_division_policy_stats(cgroup_path: &Path) -> Result<BlkioStats> {
        let stats = BlkioStats {
            time: Self::parse_blkio_file(&cgroup_path.join(BLKIO_TIME))?,
            sectors: Self::parse_blkio_file(&cgroup_path.join(BLKIO_SECTORS))?,
            service_bytes: Self::parse_blkio_file(&cgroup_path.join(BLKIO_IO_SERVICE_BYTES))?,
            serviced: Self::parse_blkio_file(&cgroup_path.join(BLKIO_IO_SERVICED))?,
            service_time: Self::parse_blkio_file(&cgroup_path.join(BLKIO_IO_SERVICE_TIME))?,
            wait_time: Self::parse_blkio_file(&cgroup_path.join(BLKIO_WAIT_TIME))?,
            queued: Self::parse_blkio_file(&cgroup_path.join(BLKIO_QUEUED))?,
            merged: Self::parse_blkio_file(&cgroup_path.join(BLKIO_MERGED))?,
        };

        Ok(stats)
    }

    fn parse_blkio_file(blkio_file: &Path) -> Result<Vec<BlkioDeviceStat>> {
        let content = common::read_cgroup_file(blkio_file)?;
        let mut stats = Vec::new();
        for entry in content.lines() {
            let entry_fields: Vec<&str> = entry.split_ascii_whitespace().collect();
            if entry_fields.len() <= 2 {
                continue;
            }

            let (major, minor) = stats::parse_device_number(entry_fields[0])?;
            let op_type = if entry_fields.len() == 3 {
                Some(entry_fields[1].to_owned())
            } else {
                None
            };
            let value = if entry_fields.len() == 3 {
                entry_fields[2].parse().with_context(|| {
                    format!(
                        "failed to parse device value {} in {}",
                        entry_fields[2],
                        blkio_file.display()
                    )
                })?
            } else {
                entry_fields[1].parse().with_context(|| {
                    format!(
                        "failed to parse device value {} in {}",
                        entry_fields[1],
                        blkio_file.display()
                    )
                })?
            };

            let stat = BlkioDeviceStat {
                major,
                minor,
                op_type,
                value,
            };

            stats.push(stat);
        }

        Ok(stats)
    }
}

#[cfg(test)]
mod tests {
    use std::fs;

    use super::*;
    use crate::test::{aw, create_temp_dir, set_fixture, setup};

    use anyhow::Result;
    use oci_spec::runtime::{LinuxBlockIoBuilder, LinuxThrottleDeviceBuilder};

    #[test]
    fn test_set_blkio_read_bps() {
        let (tmp, throttle) = setup("test_set_blkio_read_bps", BLKIO_THROTTLE_READ_BPS);

        let blkio = LinuxBlockIoBuilder::default()
            .throttle_read_bps_device(vec![LinuxThrottleDeviceBuilder::default()
                .major(8)
                .minor(0)
                .rate(102400u64)
                .build()
                .unwrap()])
            .build()
            .unwrap();

        aw!(Blkio::apply(&tmp, &blkio)).expect("apply blkio");
        let content = fs::read_to_string(throttle)
            .unwrap_or_else(|_| panic!("read {} content", BLKIO_THROTTLE_READ_BPS));

        assert_eq!("8:0 102400", content);
    }

    #[test]
    fn test_set_blkio_write_bps() {
        let (tmp, throttle) = setup("test_set_blkio_write_bps", BLKIO_THROTTLE_WRITE_BPS);

        let blkio = LinuxBlockIoBuilder::default()
            .throttle_write_bps_device(vec![LinuxThrottleDeviceBuilder::default()
                .major(8)
                .minor(0)
                .rate(102400u64)
                .build()
                .unwrap()])
            .build()
            .unwrap();

        aw!(Blkio::apply(&tmp, &blkio)).expect("apply blkio");
        let content = fs::read_to_string(throttle)
            .unwrap_or_else(|_| panic!("read {} content", BLKIO_THROTTLE_WRITE_BPS));

        assert_eq!("8:0 102400", content);
    }

    #[test]
    fn test_set_blkio_read_iops() {
        let (tmp, throttle) = setup("test_set_blkio_read_iops", BLKIO_THROTTLE_READ_IOPS);

        let blkio = LinuxBlockIoBuilder::default()
            .throttle_read_iops_device(vec![LinuxThrottleDeviceBuilder::default()
                .major(8)
                .minor(0)
                .rate(102400u64)
                .build()
                .unwrap()])
            .build()
            .unwrap();

        aw!(Blkio::apply(&tmp, &blkio)).expect("apply blkio");
        let content = fs::read_to_string(throttle)
            .unwrap_or_else(|_| panic!("read {} content", BLKIO_THROTTLE_READ_IOPS));

        assert_eq!("8:0 102400", content);
    }

    #[test]
    fn test_set_blkio_write_iops() {
        let (tmp, throttle) = setup("test_set_blkio_write_iops", BLKIO_THROTTLE_WRITE_IOPS);

        let blkio = LinuxBlockIoBuilder::default()
            .throttle_write_iops_device(vec![LinuxThrottleDeviceBuilder::default()
                .major(8)
                .minor(0)
                .rate(102400u64)
                .build()
                .unwrap()])
            .build()
            .unwrap();

        aw!(Blkio::apply(&tmp, &blkio)).expect("apply blkio");
        let content = fs::read_to_string(throttle)
            .unwrap_or_else(|_| panic!("read {} content", BLKIO_THROTTLE_WRITE_IOPS));

        assert_eq!("8:0 102400", content);
    }

    #[test]
    fn test_stat_throttling_policy() -> Result<()> {
        let tmp = create_temp_dir("test_stat_throttling_policy").expect("create test directory");
        let content = &[
            "8:0 Read 20",
            "8:0 Write 20",
            "8:0 Sync 20",
            "8:0 Async 20",
            "8:0 Discard 20",
            "8:0 Total 20",
            "Total 0",
        ]
        .join("\n");
        set_fixture(&tmp, BLKIO_THROTTLE_IO_SERVICE_BYTES, content).unwrap();
        set_fixture(&tmp, BLKIO_THROTTLE_IO_SERVICED, content).unwrap();

        let actual = Blkio::stats(&tmp).expect("get cgroup stats");
        let mut expected = BlkioStats::default();
        let devices: Vec<BlkioDeviceStat> = ["Read", "Write", "Sync", "Async", "Discard", "Total"]
            .iter()
            .copied()
            .map(|op| BlkioDeviceStat {
                major: 8,
                minor: 0,
                op_type: Some(op.to_owned()),
                value: 20,
            })
            .collect();

        expected.service_bytes = devices.clone();
        expected.serviced = devices;

        assert_eq!(expected, actual);
        Ok(())
    }
}<|MERGE_RESOLUTION|>--- conflicted
+++ resolved
@@ -7,12 +7,8 @@
 };
 
 use anyhow::{Context, Result};
-<<<<<<< HEAD
 use async_trait::async_trait;
-use oci_spec::{LinuxBlockIo, LinuxResources};
-=======
 use oci_spec::runtime::LinuxBlockIo;
->>>>>>> 884428a0
 
 // Throttling/upper limit policy
 // ---------------------------------------
@@ -80,19 +76,11 @@
 impl Controller for Blkio {
     type Resource = LinuxBlockIo;
 
-<<<<<<< HEAD
-    async fn apply(linux_resources: &LinuxResources, cgroup_root: &Path) -> Result<()> {
+    async fn apply(controller_opt: &ControllerOpt, cgroup_root: &Path) -> Result<()> {
         log::debug!("Apply blkio cgroup config");
 
-        if let Some(blkio) = Self::needs_to_handle(linux_resources) {
+        if let Some(blkio) = Self::needs_to_handle(controller_opt) {
             Self::apply(cgroup_root, blkio).await?;
-=======
-    fn apply(controller_opt: &ControllerOpt, cgroup_root: &Path) -> Result<()> {
-        log::debug!("Apply blkio cgroup config");
-
-        if let Some(blkio) = Self::needs_to_handle(controller_opt) {
-            Self::apply(cgroup_root, blkio)?;
->>>>>>> 884428a0
         }
 
         Ok(())
@@ -116,24 +104,14 @@
 }
 
 impl Blkio {
-<<<<<<< HEAD
     async fn apply(root_path: &Path, blkio: &LinuxBlockIo) -> Result<()> {
-        if let Some(throttle_read_bps_device) = blkio.throttle_read_bps_device.as_ref() {
-=======
-    fn apply(root_path: &Path, blkio: &LinuxBlockIo) -> Result<()> {
         if let Some(throttle_read_bps_device) = blkio.throttle_read_bps_device().as_ref() {
->>>>>>> 884428a0
             for trbd in throttle_read_bps_device {
                 common::async_write_cgroup_file_str(
                     &root_path.join(BLKIO_THROTTLE_READ_BPS),
-<<<<<<< HEAD
-                    &format!("{}:{} {}", trbd.major, trbd.minor, trbd.rate),
+                    &format!("{}:{} {}", trbd.major(), trbd.minor(), trbd.rate()),
                 )
                 .await?;
-=======
-                    &format!("{}:{} {}", trbd.major(), trbd.minor(), trbd.rate()),
-                )?;
->>>>>>> 884428a0
             }
         }
 
@@ -141,14 +119,9 @@
             for twbd in throttle_write_bps_device {
                 common::async_write_cgroup_file_str(
                     &root_path.join(BLKIO_THROTTLE_WRITE_BPS),
-<<<<<<< HEAD
-                    &format!("{}:{} {}", twbd.major, twbd.minor, twbd.rate),
+                    &format!("{}:{} {}", twbd.major(), twbd.minor(), twbd.rate()),
                 )
                 .await?;
-=======
-                    &format!("{}:{} {}", twbd.major(), twbd.minor(), twbd.rate()),
-                )?;
->>>>>>> 884428a0
             }
         }
 
@@ -156,14 +129,9 @@
             for trid in throttle_read_iops_device {
                 common::async_write_cgroup_file_str(
                     &root_path.join(BLKIO_THROTTLE_READ_IOPS),
-<<<<<<< HEAD
-                    &format!("{}:{} {}", trid.major, trid.minor, trid.rate),
+                    &format!("{}:{} {}", trid.major(), trid.minor(), trid.rate()),
                 )
                 .await?;
-=======
-                    &format!("{}:{} {}", trid.major(), trid.minor(), trid.rate()),
-                )?;
->>>>>>> 884428a0
             }
         }
 
@@ -171,14 +139,9 @@
             for twid in throttle_write_iops_device {
                 common::async_write_cgroup_file_str(
                     &root_path.join(BLKIO_THROTTLE_WRITE_IOPS),
-<<<<<<< HEAD
-                    &format!("{}:{} {}", twid.major, twid.minor, twid.rate),
+                    &format!("{}:{} {}", twid.major(), twid.minor(), twid.rate()),
                 )
                 .await?;
-=======
-                    &format!("{}:{} {}", twid.major(), twid.minor(), twid.rate()),
-                )?;
->>>>>>> 884428a0
             }
         }
 
