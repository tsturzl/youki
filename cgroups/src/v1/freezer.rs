use std::{fs::create_dir_all, path::Path, thread, time};

use anyhow::{Result, *};
use async_trait::async_trait;

use super::Controller;
use crate::common;
use crate::common::{ControllerOpt, FreezerState};

const CGROUP_FREEZER_STATE: &str = "freezer.state";
const FREEZER_STATE_THAWED: &str = "THAWED";
const FREEZER_STATE_FROZEN: &str = "FROZEN";
const FREEZER_STATE_FREEZING: &str = "FREEZING";

pub struct Freezer {}

#[async_trait(?Send)]
impl Controller for Freezer {
    type Resource = FreezerState;

<<<<<<< HEAD
    async fn apply(linux_resources: &LinuxResources, cgroup_root: &Path) -> Result<()> {
        log::debug!("Apply Freezer cgroup config");
        create_dir_all(&cgroup_root)?;

        if let Some(freezer_state) = Self::needs_to_handle(linux_resources) {
            Self::apply(freezer_state, cgroup_root).await?;
=======
    fn apply(controller_opt: &ControllerOpt, cgroup_root: &Path) -> Result<()> {
        log::debug!("Apply Freezer cgroup config");
        create_dir_all(&cgroup_root)?;

        if let Some(freezer_state) = Self::needs_to_handle(controller_opt) {
            Self::apply(freezer_state, cgroup_root).context("failed to appyl freezer")?;
>>>>>>> 884428a0
        }

        Ok(())
    }

    fn needs_to_handle<'a>(controller_opt: &'a ControllerOpt) -> Option<&'a Self::Resource> {
        controller_opt.freezer_state.as_ref()
    }
}

impl Freezer {
    async fn apply(freezer_state: &FreezerState, cgroup_root: &Path) -> Result<()> {
        match freezer_state {
            FreezerState::Undefined => {}
            FreezerState::Thawed => {
                common::write_cgroup_file(
                    cgroup_root.join(CGROUP_FREEZER_STATE),
                    FREEZER_STATE_THAWED,
                )?;
            }
            FreezerState::Frozen => {
                let r = Freezer::retry_freeze(cgroup_root).await;

                if r.is_err() {
                    // Freezing failed, and it is bad and dangerous to leave the cgroup in FROZEN or
                    // FREEZING, so try to thaw it back.
                    let _ = common::async_write_cgroup_file(
                        cgroup_root.join(CGROUP_FREEZER_STATE),
                        FREEZER_STATE_THAWED,
                    )
                    .await;
                }
                return r;
            }
        }
        Ok(())
    }

    async fn retry_freeze(cgroup_root: &Path) -> Result<()> {
        // We should do our best to retry if FREEZING is seen until it becomes FROZEN.
        // Add sleep between retries occasionally helped when system is extremely slow.
        // see:
        // https://github.com/opencontainers/runc/blob/b9ee9c6314599f1b4a7f497e1f1f856fe433d3b7/libcontainer/cgroups/fs/freezer.go#L42
        for i in 0..1000 {
            if i % 50 == 49 {
                let _ = common::async_write_cgroup_file(
                    cgroup_root.join(CGROUP_FREEZER_STATE),
                    FREEZER_STATE_THAWED,
                )
                    .await;
                thread::sleep(time::Duration::from_millis(10));
            }

            common::async_write_cgroup_file(
                cgroup_root.join(CGROUP_FREEZER_STATE),
                FREEZER_STATE_FROZEN,
            )
                .await?;

            if i % 25 == 24 {
                thread::sleep(time::Duration::from_millis(10));
            }

            let r = Self::read_freezer_state(cgroup_root).await?;
            match r.trim() {
                FREEZER_STATE_FREEZING => {
                    continue;
                }
                FREEZER_STATE_FROZEN => {
                    if i > 1 {
                        log::debug!("frozen after {} retries", i)
                    }
                    return Ok(());
                }
                _ => {
                    // should not reach here.
                    bail!("unexpected state {} while freezing", r.trim());
                }
            }
        }
        bail!("unbale to freeze");
    }

    async fn read_freezer_state(cgroup_root: &Path) -> Result<String> {
        let path = cgroup_root.join(CGROUP_FREEZER_STATE);
        common::async_read_cgroup_file(path).await
    }
}

#[cfg(test)]
mod tests {
    use super::*;
<<<<<<< HEAD
    use crate::common::CGROUP_PROCS;
    use crate::test::{create_temp_dir, set_fixture, aw};
=======
    use crate::common::{FreezerState, CGROUP_PROCS};
    use crate::test::{create_temp_dir, set_fixture};
>>>>>>> 884428a0
    use nix::unistd::Pid;
    use oci_spec::runtime::LinuxResourcesBuilder;

    #[test]
    fn test_set_freezer_state() {
        let tmp =
            create_temp_dir("test_set_freezer_state").expect("create temp directory for test");
        set_fixture(&tmp, CGROUP_FREEZER_STATE, "").expect("Set fixure for freezer state");

        // set Frozen state.
        {
            let freezer_state = FreezerState::Frozen;
            aw!(Freezer::apply(&freezer_state, &tmp)).expect("Set freezer state");

            let state_content =
                std::fs::read_to_string(tmp.join(CGROUP_FREEZER_STATE)).expect("Read to string");
            assert_eq!(FREEZER_STATE_FROZEN, state_content);
        }

        // set Thawed state.
        {
            let freezer_state = FreezerState::Thawed;
            aw!(Freezer::apply(&freezer_state, &tmp)).expect("Set freezer state");

            let state_content =
                std::fs::read_to_string(tmp.join(CGROUP_FREEZER_STATE)).expect("Read to string");
            assert_eq!(FREEZER_STATE_THAWED, state_content);
        }

        // set Undefined state.
        {
            let old_state_content =
                std::fs::read_to_string(tmp.join(CGROUP_FREEZER_STATE)).expect("Read to string");
            let freezer_state = FreezerState::Undefined;
            aw!(Freezer::apply(&freezer_state, &tmp)).expect("Set freezer state");

            let state_content =
                std::fs::read_to_string(tmp.join(CGROUP_FREEZER_STATE)).expect("Read to string");
            assert_eq!(old_state_content, state_content);
        }
    }

    #[test]
    fn test_add_and_apply() {
        let tmp = create_temp_dir("test_add_task").expect("create temp directory for test");
        set_fixture(&tmp, CGROUP_FREEZER_STATE, "").expect("set fixure for freezer state");
        set_fixture(&tmp, CGROUP_PROCS, "").expect("set fixture for proc file");

        // set Thawed state.
        {
            let linux_resources = LinuxResourcesBuilder::default()
                .devices(vec![])
                .hugepage_limits(vec![])
                .build()
                .unwrap();
            let state = FreezerState::Thawed;

            let controller_opt = ControllerOpt {
                resources: &linux_resources,
                freezer_state: Some(state),
                oom_score_adj: None,
                disable_oom_killer: false,
            };

            let pid = Pid::from_raw(1000);
            Freezer::add_task(pid, &tmp).expect("freezer add task");
<<<<<<< HEAD
            aw!(<Freezer as Controller>::apply(&linux_resources, &tmp)).expect("freezer apply");
=======
            <Freezer as Controller>::apply(&controller_opt, &tmp).expect("freezer apply");
>>>>>>> 884428a0
            let state_content =
                std::fs::read_to_string(tmp.join(CGROUP_FREEZER_STATE)).expect("read to string");
            assert_eq!(FREEZER_STATE_THAWED, state_content);
            let pid_content =
                std::fs::read_to_string(tmp.join(CGROUP_PROCS)).expect("read to string");
            assert_eq!(pid_content, "1000");
        }

        // set Frozen state.
        {
            let linux_resources = LinuxResourcesBuilder::default()
                .devices(vec![])
                .hugepage_limits(vec![])
                .build()
                .unwrap();
            let state = FreezerState::Frozen;

            let controller_opt = ControllerOpt {
                resources: &linux_resources,
                freezer_state: Some(state),
                oom_score_adj: None,
                disable_oom_killer: false,
            };

            let pid = Pid::from_raw(1001);
            Freezer::add_task(pid, &tmp).expect("freezer add task");
<<<<<<< HEAD
            aw!(<Freezer as Controller>::apply(&linux_resources, &tmp)).expect("freezer apply");
=======
            <Freezer as Controller>::apply(&controller_opt, &tmp).expect("freezer apply");
>>>>>>> 884428a0
            let state_content =
                std::fs::read_to_string(tmp.join(CGROUP_FREEZER_STATE)).expect("read to string");
            assert_eq!(FREEZER_STATE_FROZEN, state_content);
            let pid_content =
                std::fs::read_to_string(tmp.join(CGROUP_PROCS)).expect("read to string");
            assert_eq!(pid_content, "1001");
        }

        // set Undefined state.
        {
            let linux_resources = LinuxResourcesBuilder::default()
                .devices(vec![])
                .hugepage_limits(vec![])
                .build()
                .unwrap();

            let state = FreezerState::Undefined;

            let controller_opt = ControllerOpt {
                resources: &linux_resources,
                freezer_state: Some(state),
                oom_score_adj: None,
                disable_oom_killer: false,
            };

            let pid = Pid::from_raw(1002);
            let old_state_content =
                std::fs::read_to_string(tmp.join(CGROUP_FREEZER_STATE)).expect("read to string");
            Freezer::add_task(pid, &tmp).expect("freezer add task");
<<<<<<< HEAD
            aw!(<Freezer as Controller>::apply(&linux_resources, &tmp)).expect("freezer apply");
=======
            <Freezer as Controller>::apply(&controller_opt, &tmp).expect("freezer apply");
>>>>>>> 884428a0
            let state_content =
                std::fs::read_to_string(tmp.join(CGROUP_FREEZER_STATE)).expect("read to string");
            assert_eq!(old_state_content, state_content);
            let pid_content =
                std::fs::read_to_string(tmp.join(CGROUP_PROCS)).expect("read to string");
            assert_eq!(pid_content, "1002");
        }
    }
}<|MERGE_RESOLUTION|>--- conflicted
+++ resolved
@@ -18,21 +18,12 @@
 impl Controller for Freezer {
     type Resource = FreezerState;
 
-<<<<<<< HEAD
-    async fn apply(linux_resources: &LinuxResources, cgroup_root: &Path) -> Result<()> {
+    async fn apply(controller_opt: &ControllerOpt, cgroup_root: &Path) -> Result<()> {
         log::debug!("Apply Freezer cgroup config");
         create_dir_all(&cgroup_root)?;
 
-        if let Some(freezer_state) = Self::needs_to_handle(linux_resources) {
-            Self::apply(freezer_state, cgroup_root).await?;
-=======
-    fn apply(controller_opt: &ControllerOpt, cgroup_root: &Path) -> Result<()> {
-        log::debug!("Apply Freezer cgroup config");
-        create_dir_all(&cgroup_root)?;
-
         if let Some(freezer_state) = Self::needs_to_handle(controller_opt) {
-            Self::apply(freezer_state, cgroup_root).context("failed to appyl freezer")?;
->>>>>>> 884428a0
+            Self::apply(freezer_state, cgroup_root).await.context("failed to appyl freezer")?;
         }
 
         Ok(())
@@ -125,13 +116,8 @@
 #[cfg(test)]
 mod tests {
     use super::*;
-<<<<<<< HEAD
-    use crate::common::CGROUP_PROCS;
+    use crate::common::{FreezerState, CGROUP_PROCS};
     use crate::test::{create_temp_dir, set_fixture, aw};
-=======
-    use crate::common::{FreezerState, CGROUP_PROCS};
-    use crate::test::{create_temp_dir, set_fixture};
->>>>>>> 884428a0
     use nix::unistd::Pid;
     use oci_spec::runtime::LinuxResourcesBuilder;
 
@@ -198,11 +184,7 @@
 
             let pid = Pid::from_raw(1000);
             Freezer::add_task(pid, &tmp).expect("freezer add task");
-<<<<<<< HEAD
-            aw!(<Freezer as Controller>::apply(&linux_resources, &tmp)).expect("freezer apply");
-=======
-            <Freezer as Controller>::apply(&controller_opt, &tmp).expect("freezer apply");
->>>>>>> 884428a0
+            aw!(<Freezer as Controller>::apply(&controller_opt, &tmp)).expect("freezer apply");
             let state_content =
                 std::fs::read_to_string(tmp.join(CGROUP_FREEZER_STATE)).expect("read to string");
             assert_eq!(FREEZER_STATE_THAWED, state_content);
@@ -229,11 +211,7 @@
 
             let pid = Pid::from_raw(1001);
             Freezer::add_task(pid, &tmp).expect("freezer add task");
-<<<<<<< HEAD
-            aw!(<Freezer as Controller>::apply(&linux_resources, &tmp)).expect("freezer apply");
-=======
-            <Freezer as Controller>::apply(&controller_opt, &tmp).expect("freezer apply");
->>>>>>> 884428a0
+            aw!(<Freezer as Controller>::apply(&controller_opt, &tmp)).expect("freezer apply");
             let state_content =
                 std::fs::read_to_string(tmp.join(CGROUP_FREEZER_STATE)).expect("read to string");
             assert_eq!(FREEZER_STATE_FROZEN, state_content);
@@ -263,11 +241,7 @@
             let old_state_content =
                 std::fs::read_to_string(tmp.join(CGROUP_FREEZER_STATE)).expect("read to string");
             Freezer::add_task(pid, &tmp).expect("freezer add task");
-<<<<<<< HEAD
-            aw!(<Freezer as Controller>::apply(&linux_resources, &tmp)).expect("freezer apply");
-=======
-            <Freezer as Controller>::apply(&controller_opt, &tmp).expect("freezer apply");
->>>>>>> 884428a0
+            aw!(<Freezer as Controller>::apply(&controller_opt, &tmp)).expect("freezer apply");
             let state_content =
                 std::fs::read_to_string(tmp.join(CGROUP_FREEZER_STATE)).expect("read to string");
             assert_eq!(old_state_content, state_content);
