use std::{fs, path::Path};

<<<<<<< HEAD
use anyhow::{bail, Result};
use async_trait::async_trait;
=======
use anyhow::{bail, Context, Result};
>>>>>>> 884428a0
use nix::unistd;
use oci_spec::runtime::LinuxCpu;
use unistd::Pid;

use crate::common::{self, ControllerOpt, CGROUP_PROCS};

use super::{util, Controller, ControllerType};

const CGROUP_CPUSET_CPUS: &str = "cpuset.cpus";
const CGROUP_CPUSET_MEMS: &str = "cpuset.mems";

pub struct CpuSet {}

#[async_trait(?Send)]
impl Controller for CpuSet {
    type Resource = LinuxCpu;

    fn add_task(pid: Pid, cgroup_path: &Path) -> Result<()> {
        fs::create_dir_all(cgroup_path)?;

        Self::ensure_not_empty(cgroup_path, CGROUP_CPUSET_CPUS)?;
        Self::ensure_not_empty(cgroup_path, CGROUP_CPUSET_MEMS)?;

        common::write_cgroup_file(cgroup_path.join(CGROUP_PROCS), pid)?;
        Ok(())
    }

<<<<<<< HEAD
    async fn apply(linux_resources: &LinuxResources, cgroup_path: &Path) -> Result<()> {
        log::debug!("Apply CpuSet cgroup config");

        if let Some(cpuset) = Self::needs_to_handle(linux_resources) {
            Self::apply(cgroup_path, cpuset).await?;
=======
    fn apply(controller_opt: &ControllerOpt, cgroup_path: &Path) -> Result<()> {
        log::debug!("Apply CpuSet cgroup config");

        if let Some(cpuset) = Self::needs_to_handle(controller_opt) {
            Self::apply(cgroup_path, cpuset)
                .context("failed to apply cpuset resource restrictions")?;
>>>>>>> 884428a0
        }

        Ok(())
    }

    fn needs_to_handle<'a>(controller_opt: &'a ControllerOpt) -> Option<&'a Self::Resource> {
        if let Some(cpuset) = &controller_opt.resources.cpu() {
            if cpuset.cpus().is_some() || cpuset.mems().is_some() {
                return Some(cpuset);
            }
        }

        None
    }
}

impl CpuSet {
<<<<<<< HEAD
    async fn apply(cgroup_path: &Path, cpuset: &LinuxCpu) -> Result<()> {
        if let Some(cpus) = &cpuset.cpus {
            common::async_write_cgroup_file(cgroup_path.join(CGROUP_CPUSET_CPUS), cpus).await?;
        }

        if let Some(mems) = &cpuset.mems {
            common::async_write_cgroup_file(cgroup_path.join(CGROUP_CPUSET_MEMS), mems).await?;
=======
    fn apply(cgroup_path: &Path, cpuset: &LinuxCpu) -> Result<()> {
        if let Some(cpus) = &cpuset.cpus() {
            common::write_cgroup_file_str(cgroup_path.join(CGROUP_CPUSET_CPUS), cpus)?;
        }

        if let Some(mems) = &cpuset.mems() {
            common::write_cgroup_file_str(cgroup_path.join(CGROUP_CPUSET_MEMS), mems)?;
>>>>>>> 884428a0
        }

        Ok(())
    }

    // if a task is moved into the cgroup and a value has not been set for cpus and mems
    // Errno 28 (no space left on device) will be returned. Therefore we set the value from the parent if required.
    fn ensure_not_empty(cgroup_path: &Path, interface_file: &str) -> Result<()> {
        let mut current = util::get_subsystem_mount_point(&ControllerType::CpuSet)?;
        let relative_cgroup_path = cgroup_path.strip_prefix(&current)?;

        for component in relative_cgroup_path.components() {
            let parent_value = fs::read_to_string(current.join(interface_file))?;
            if parent_value.trim().is_empty() {
                bail!("cpuset parent value is empty")
            }

            current.push(component);
            let child_path = current.join(interface_file);
            let child_value = fs::read_to_string(&child_path)?;
            // the file can contain a newline character. Need to trim it away,
            // otherwise it is not considered empty and value will not be written
            if child_value.trim().is_empty() {
                common::write_cgroup_file_str(&child_path, &parent_value)?;
            }
        }

        Ok(())
    }
}

#[cfg(test)]
mod tests {
    use std::fs;

    use super::*;
<<<<<<< HEAD
    use crate::test::{aw, setup, LinuxCpuBuilder};
=======
    use crate::test::setup;
    use oci_spec::runtime::LinuxCpuBuilder;
>>>>>>> 884428a0

    #[test]
    fn test_set_cpus() {
        // arrange
        let (tmp, cpus) = setup("test_set_cpus", CGROUP_CPUSET_CPUS);
        let cpuset = LinuxCpuBuilder::default()
            .cpus("1-3".to_owned())
            .build()
            .unwrap();

        // act
        aw!(CpuSet::apply(&tmp, &cpuset)).expect("apply cpuset");

        // assert
        let content = fs::read_to_string(&cpus)
            .unwrap_or_else(|_| panic!("read {} file content", CGROUP_CPUSET_CPUS));
        assert_eq!(content, "1-3");
    }

    #[test]
    fn test_set_mems() {
        // arrange
        let (tmp, mems) = setup("test_set_mems", CGROUP_CPUSET_MEMS);
        let cpuset = LinuxCpuBuilder::default()
            .mems("1-3".to_owned())
            .build()
            .unwrap();

        // act
        aw!(CpuSet::apply(&tmp, &cpuset)).expect("apply cpuset");

        // assert
        let content = fs::read_to_string(&mems)
            .unwrap_or_else(|_| panic!("read {} file content", CGROUP_CPUSET_MEMS));
        assert_eq!(content, "1-3");
    }
}<|MERGE_RESOLUTION|>--- conflicted
+++ resolved
@@ -1,11 +1,7 @@
 use std::{fs, path::Path};
 
-<<<<<<< HEAD
-use anyhow::{bail, Result};
+use anyhow::{bail, Context, Result};
 use async_trait::async_trait;
-=======
-use anyhow::{bail, Context, Result};
->>>>>>> 884428a0
 use nix::unistd;
 use oci_spec::runtime::LinuxCpu;
 use unistd::Pid;
@@ -33,20 +29,13 @@
         Ok(())
     }
 
-<<<<<<< HEAD
-    async fn apply(linux_resources: &LinuxResources, cgroup_path: &Path) -> Result<()> {
-        log::debug!("Apply CpuSet cgroup config");
-
-        if let Some(cpuset) = Self::needs_to_handle(linux_resources) {
-            Self::apply(cgroup_path, cpuset).await?;
-=======
-    fn apply(controller_opt: &ControllerOpt, cgroup_path: &Path) -> Result<()> {
+    async fn apply(controller_opt: &ControllerOpt, cgroup_path: &Path) -> Result<()> {
         log::debug!("Apply CpuSet cgroup config");
 
         if let Some(cpuset) = Self::needs_to_handle(controller_opt) {
             Self::apply(cgroup_path, cpuset)
+                .await
                 .context("failed to apply cpuset resource restrictions")?;
->>>>>>> 884428a0
         }
 
         Ok(())
@@ -64,23 +53,13 @@
 }
 
 impl CpuSet {
-<<<<<<< HEAD
     async fn apply(cgroup_path: &Path, cpuset: &LinuxCpu) -> Result<()> {
-        if let Some(cpus) = &cpuset.cpus {
+        if let Some(cpus) = &cpuset.cpus() {
             common::async_write_cgroup_file(cgroup_path.join(CGROUP_CPUSET_CPUS), cpus).await?;
         }
 
-        if let Some(mems) = &cpuset.mems {
+        if let Some(mems) = &cpuset.mems() {
             common::async_write_cgroup_file(cgroup_path.join(CGROUP_CPUSET_MEMS), mems).await?;
-=======
-    fn apply(cgroup_path: &Path, cpuset: &LinuxCpu) -> Result<()> {
-        if let Some(cpus) = &cpuset.cpus() {
-            common::write_cgroup_file_str(cgroup_path.join(CGROUP_CPUSET_CPUS), cpus)?;
-        }
-
-        if let Some(mems) = &cpuset.mems() {
-            common::write_cgroup_file_str(cgroup_path.join(CGROUP_CPUSET_MEMS), mems)?;
->>>>>>> 884428a0
         }
 
         Ok(())
@@ -117,12 +96,8 @@
     use std::fs;
 
     use super::*;
-<<<<<<< HEAD
-    use crate::test::{aw, setup, LinuxCpuBuilder};
-=======
-    use crate::test::setup;
+    use crate::test::{aw, setup};
     use oci_spec::runtime::LinuxCpuBuilder;
->>>>>>> 884428a0
 
     #[test]
     fn test_set_cpus() {
