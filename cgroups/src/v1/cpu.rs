--- conflicted
+++ resolved
@@ -1,12 +1,8 @@
 use std::path::Path;
 
 use anyhow::{bail, Context, Result};
-<<<<<<< HEAD
 use async_trait::async_trait;
-use oci_spec::{LinuxCpu, LinuxResources};
-=======
 use oci_spec::runtime::LinuxCpu;
->>>>>>> 884428a0
 
 use crate::{
     common::{self, ControllerOpt},
@@ -28,19 +24,11 @@
 impl Controller for Cpu {
     type Resource = LinuxCpu;
 
-<<<<<<< HEAD
-    async fn apply(linux_resources: &LinuxResources, cgroup_root: &Path) -> Result<()> {
+    async fn apply(controller_opt: &ControllerOpt, cgroup_root: &Path) -> Result<()> {
         log::debug!("Apply Cpu cgroup config");
 
-        if let Some(cpu) = Self::needs_to_handle(linux_resources) {
-            Self::apply(cgroup_root, cpu).await?;
-=======
-    fn apply(controller_opt: &ControllerOpt, cgroup_root: &Path) -> Result<()> {
-        log::debug!("Apply Cpu cgroup config");
-
         if let Some(cpu) = Self::needs_to_handle(controller_opt) {
-            Self::apply(cgroup_root, cpu).context("failed to apply cpu resource restrictions")?;
->>>>>>> 884428a0
+            Self::apply(cgroup_root, cpu).await.context("failed to apply cpu resource restrictions")?;
         }
 
         Ok(())
@@ -108,13 +96,8 @@
 }
 
 impl Cpu {
-<<<<<<< HEAD
     async fn apply(root_path: &Path, cpu: &LinuxCpu) -> Result<()> {
-        if let Some(cpu_shares) = cpu.shares {
-=======
-    fn apply(root_path: &Path, cpu: &LinuxCpu) -> Result<()> {
         if let Some(cpu_shares) = cpu.shares() {
->>>>>>> 884428a0
             if cpu_shares != 0 {
                 common::async_write_cgroup_file(root_path.join(CGROUP_CPU_SHARES), cpu_shares)
                     .await?;
@@ -156,12 +139,8 @@
 #[cfg(test)]
 mod tests {
     use super::*;
-<<<<<<< HEAD
-    use crate::test::{aw, create_temp_dir, set_fixture, setup, LinuxCpuBuilder};
-=======
-    use crate::test::{create_temp_dir, set_fixture, setup};
+    use crate::test::{aw, create_temp_dir, set_fixture, setup};
     use oci_spec::runtime::LinuxCpuBuilder;
->>>>>>> 884428a0
     use std::fs;
 
     #[test]
