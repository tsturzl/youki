//! This handles the creation of a new container
use std::fs;
use std::path::{Path, PathBuf};
use std::process;

use anyhow::{bail, Result};
use clap::Clap;
use nix::sched;
use nix::unistd;
use nix::unistd::{Gid, Uid};

use crate::cgroups;
use crate::container::{Container, ContainerStatus};
use crate::namespaces::Namespaces;
use crate::notify_socket::NotifyListener;
use crate::process::{fork, Process};
use crate::rootfs;
use crate::stdio::FileDescriptor;
use crate::tty;
use crate::utils;
use crate::{capabilities, command::Command};


/// This is the main structure which stores various commandline options given by 
/// high-level container runtime
#[derive(Clap, Debug)]
pub struct Create {
    /// File to write pid of the container created
    // note that in the end, container is just another process
    #[clap(short, long)]
    pid_file: Option<String>,
    /// path to the bundle directory, containing config.json and root filesystem
    #[clap(short, long, default_value = ".")]
    bundle: PathBuf,
    /// Unix socket (file) path , which will receive file descriptor of the writing end of the pseudoterminal
    #[clap(short, long)]
    console_socket: Option<String>,
    /// name of the container instance to be started
    pub container_id: String,
}

// One thing to note is that in the end, container is just another process in Linux
// it has specific/different control group, namespace, using which program executing in it
// can be given impression that is is running on a complete system, but on the system which 
// it is running, it is just another process, and has attributes such as pid, file descriptors, etc.
// associated with it like any other process.
impl Create {
    /// Starts a new container process
    pub fn exec(&self, root_path: PathBuf, command: impl Command) -> Result<()> {
<<<<<<< HEAD
        // create a directory for the container to store state etc.
        // if already present, return error
=======
        let bundle_canonicalized = fs::canonicalize(&self.bundle)
            .unwrap_or_else(|_| panic!("failed to canonicalied {:?}", &self.bundle));
>>>>>>> 4864c138
        let container_dir = root_path.join(&self.container_id);
        if !container_dir.exists() {
            fs::create_dir(&container_dir).unwrap();
        } else {
            bail!("{} already exists", self.container_id)
        }

        // change directory to the bundle directory, and load configuration,
        // copy that to the container's directory
        unistd::chdir(&self.bundle)?;

        let spec = oci_spec::Spec::load("config.json")?;
        fs::copy("config.json", container_dir.join("config.json"))?;
        log::debug!("spec: {:?}", spec);

        // convert path to absolute path
        let container_dir = fs::canonicalize(container_dir)?;
        unistd::chdir(&*container_dir)?;

        log::debug!("{:?}", &container_dir);

        let container = Container::new(
            &self.container_id,
            ContainerStatus::Creating,
            None,
            bundle_canonicalized.to_str().unwrap(),
            &container_dir,
        )?;
        container.save()?;

        let mut notify_socket: NotifyListener = NotifyListener::new(&container_dir)?;
        
        // convert path of root file system of the container to absolute path
        let rootfs = fs::canonicalize(&spec.root.path)?;
        
        // if socket file path is given in commandline options,
        // get file descriptors of console and console socket
        let (csocketfd, _consolefd) = {
            if let Some(console_socket) = &self.console_socket {
                let (csocketfd, consolefd) =
                    tty::load_console_sockets(&container_dir, console_socket)?;
                (Some(csocketfd), Some(consolefd))
            } else {
                (None, None)
            }
        };

        let process = run_container(
            self.pid_file.as_ref(),
            &mut notify_socket,
            rootfs,
            spec,
            csocketfd,
            container,
            command,
        )?;
        // the run_container forks the process, so not after return if in
        // parent process, exit ;  as the work of creating the container is done
        if let Process::Parent(_) = process {
            process::exit(0);
        }
        // if in the child process after fork, then just return
        Ok(())
    }
}
/// Fork the process and actually start the container process
fn run_container<P: AsRef<Path>>(
    pid_file: Option<P>,
    notify_socket: &mut NotifyListener,
    rootfs: PathBuf,
    spec: oci_spec::Spec,
    csocketfd: Option<FileDescriptor>,
    container: Container,
    command: impl Command,
) -> Result<Process> {

    // disable core dump for the process, check https://man7.org/linux/man-pages/man2/prctl.2.html for more information
    prctl::set_dumpable(false).unwrap();

    // get Linux specific section of OCI spec, 
    // refer https://github.com/opencontainers/runtime-spec/blob/master/config-linux.md for more information
    let linux = spec.linux.as_ref().unwrap();
    let namespaces: Namespaces = linux.namespaces.clone().into();

    let cgroups_path = utils::get_cgroup_path(&linux.cgroups_path, container.id());
    let cmanager = cgroups::common::create_cgroup_manager(&cgroups_path)?;

    // first fork, which creates process, which will later create actual container process
    match fork::fork_first(
        pid_file,
        namespaces
            .clone_flags
            .contains(sched::CloneFlags::CLONE_NEWUSER),
        linux,
        &container,
        cmanager,
    )? {
        // In the parent process, which called run_container
        Process::Parent(parent) => Ok(Process::Parent(parent)),
        // in child process
        Process::Child(child) => {
            // set limits and namespaces to the process
            for rlimit in spec.process.rlimits.iter() {
                command.set_rlimit(rlimit)?
            }
            command.set_id(Uid::from_raw(0), Gid::from_raw(0))?;

            let without = sched::CloneFlags::CLONE_NEWUSER;
            namespaces.apply_unshare(without)?;

            // set up tty if specified
            if let Some(csocketfd) = csocketfd {
                tty::ready(csocketfd)?;
            }

            // set namespaces
            namespaces.apply_setns()?;

            // fork second time, which will later create container
            match fork::fork_init(child)? {
                // This should be unreachable  as fork_init only returns Process::Init ?
                Process::Child(child) => Ok(Process::Child(child)),
                // This is actually the child process after fork
                Process::Init(mut init) => {
                    // setup args and env vars as in the spec
                    let spec_args: &Vec<String> = &spec.process.args.clone();
                    let envs: &Vec<String> = &spec.process.env.clone();
                    // prepare process
                    init_process(spec, command, rootfs, namespaces)?;
                    init.ready()?;
                    notify_socket.wait_for_container_start()?;
                    // actually run the command / program to be run in container
                    utils::do_exec(&spec_args[0], spec_args, envs)?;
                    // the command / program is done executing
                    container.update_status(ContainerStatus::Stopped)?.save()?;

                    Ok(Process::Init(init))
                }
                Process::Parent(_) => unreachable!(),
            }
        }
        _ => unreachable!(),
    }
}

/// setup hostname, rootfs for the container process
fn init_process(
    spec: oci_spec::Spec,
    command: impl Command,
    rootfs: PathBuf,
    namespaces: Namespaces,
) -> Result<()> {
    let proc = spec.process.clone();

    command.set_hostname(&spec.hostname.as_str())?;
    if spec.process.no_new_privileges {
        let _ = prctl::set_no_new_privileges(true);
    }

    rootfs::prepare_rootfs(
        &spec,
        &rootfs,
        namespaces
            .clone_flags
            .contains(sched::CloneFlags::CLONE_NEWUSER),
    )?;

    // change the root of filesystem of the process to the rootfs
    command.pivot_rootfs(&rootfs)?;

    command.set_id(Uid::from_raw(proc.user.uid), Gid::from_raw(proc.user.gid))?;
    capabilities::reset_effective(&command)?;
    if let Some(caps) = &proc.capabilities {
        capabilities::drop_privileges(&caps, &command)?;
    }
    Ok(())
}<|MERGE_RESOLUTION|>--- conflicted
+++ resolved
@@ -47,13 +47,10 @@
 impl Create {
     /// Starts a new container process
     pub fn exec(&self, root_path: PathBuf, command: impl Command) -> Result<()> {
-<<<<<<< HEAD
         // create a directory for the container to store state etc.
         // if already present, return error
-=======
         let bundle_canonicalized = fs::canonicalize(&self.bundle)
             .unwrap_or_else(|_| panic!("failed to canonicalied {:?}", &self.bundle));
->>>>>>> 4864c138
         let container_dir = root_path.join(&self.container_id);
         if !container_dir.exists() {
             fs::create_dir(&container_dir).unwrap();
