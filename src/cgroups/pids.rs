use std::path::Path;

use anyhow::Result;
use async_trait::async_trait;
use smol::{fs::{OpenOptions, create_dir_all}, io::AsyncWriteExt};

use crate::{
    cgroups::Controller,
};
use oci_spec::{LinuxPids, LinuxResources};

pub struct Pids {}

#[async_trait]
impl Controller for Pids {
    async fn apply(
        linux_resources: &LinuxResources,
        cgroup_root: &std::path::Path,
        pid: nix::unistd::Pid,
    ) -> anyhow::Result<()> {
        create_dir_all(cgroup_root).await?;

        for pids in &linux_resources.pids {
            Self::apply(cgroup_root, pids).await?
        }

        let mut file = OpenOptions::new()
            .create(false)
            .write(true)
            .truncate(false)
            .open(cgroup_root.join("cgroup.procs")).await?;
        
        file.write_all(pid.to_string().as_bytes()).await?;
        file.sync_data().await?;
        Ok(())
    }
}

impl Pids {
    async fn apply(root_path: &Path, pids: &LinuxPids) -> Result<()> {
        let limit = if pids.limit > 0 {
            pids.limit.to_string()
        } else {
            "max".to_string()
        };

        Self::write_file(&root_path.join("pids.max"), &limit).await?;
        Ok(())
    }

    async fn write_file(file_path: &Path, data: &str) -> Result<()> {
        let mut file = OpenOptions::new()
            .create(false)
            .write(true)
            .truncate(true)
            .open(file_path).await?;
        
        file.write_all(data.as_bytes()).await?;
        file.sync_data().await?;

        Ok(())
    }
}

#[cfg(test)]
mod tests {
    use super::*;
<<<<<<< HEAD
    use oci_spec::LinuxPids;
=======
    use crate::spec::LinuxPids;
>>>>>>> 61f895b7
    use std::io::Write;

    fn set_fixture(temp_dir: &std::path::Path, filename: &str, val: &str) -> Result<()> {
        let mut file = std::fs::OpenOptions::new()
            .create(true)
            .write(true)
            .truncate(true)
            .open(temp_dir.join(filename))?;

        file.write_all(val.as_bytes())?;
        file.sync_data()?;

        Ok(())
    }

    fn create_temp_dir(test_name: &str) -> Result<std::path::PathBuf> {
        std::fs::create_dir_all(std::env::temp_dir().join(test_name))?;
        Ok(std::env::temp_dir().join(test_name))
    }

    #[test]
    fn test_set_pids() {
        let pids_file_name = "pids.max";
        let tmp = create_temp_dir("test_set_pids").expect("create temp directory for test");
        set_fixture(&tmp, pids_file_name, "1000").expect("Set fixture for 1000 pids");

        smol::block_on(async {
            let pids = LinuxPids { limit: 1000 };

            Pids::apply(&tmp, &pids).await.expect("apply pids");
            let content =
                std::fs::read_to_string(tmp.join(pids_file_name)).expect("Read pids contents");
            assert_eq!(pids.limit.to_string(), content);
        });
    }

    #[test]
    fn test_set_pids_max() {
        let pids_file_name = "pids.max";
        let tmp = create_temp_dir("test_set_pids_max").expect("create temp directory for test");
        set_fixture(&tmp, pids_file_name, "0").expect("set fixture for 0 pids");


        smol::block_on(async {
            let pids = LinuxPids { limit: 0 };

            Pids::apply(&tmp, &pids).await.expect("apply pids");

            let content =
                std::fs::read_to_string(tmp.join(pids_file_name)).expect("Read pids contents");
            assert_eq!("max".to_string(), content);
        });
    }
}<|MERGE_RESOLUTION|>--- conflicted
+++ resolved
@@ -65,11 +65,7 @@
 #[cfg(test)]
 mod tests {
     use super::*;
-<<<<<<< HEAD
-    use oci_spec::LinuxPids;
-=======
     use crate::spec::LinuxPids;
->>>>>>> 61f895b7
     use std::io::Write;
 
     fn set_fixture(temp_dir: &std::path::Path, filename: &str, val: &str) -> Result<()> {
