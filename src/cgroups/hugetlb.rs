--- conflicted
+++ resolved
@@ -82,11 +82,7 @@
     use std::path::PathBuf;
 
     use super::*;
-<<<<<<< HEAD
-    use oci_spec::LinuxHugepageLimit;
-=======
     use crate::spec::LinuxHugepageLimit;
->>>>>>> 61f895b7
     use std::io::Write;
 
     fn set_fixture(temp_dir: &std::path::Path, filename: &str, val: &str) -> anyhow::Result<()> {
